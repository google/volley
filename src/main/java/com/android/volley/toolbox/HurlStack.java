/*
 * Copyright (C) 2011 The Android Open Source Project
 *
 * Licensed under the Apache License, Version 2.0 (the "License");
 * you may not use this file except in compliance with the License.
 * You may obtain a copy of the License at
 *
 *      http://www.apache.org/licenses/LICENSE-2.0
 *
 * Unless required by applicable law or agreed to in writing, software
 * distributed under the License is distributed on an "AS IS" BASIS,
 * WITHOUT WARRANTIES OR CONDITIONS OF ANY KIND, either express or implied.
 * See the License for the specific language governing permissions and
 * limitations under the License.
 */

package com.android.volley.toolbox;

import android.support.annotation.VisibleForTesting;
import com.android.volley.AuthFailureError;
import com.android.volley.Header;
import com.android.volley.Request;
import com.android.volley.Request.Method;
import java.io.DataOutputStream;
import java.io.FilterInputStream;
import java.io.IOException;
import java.io.InputStream;
import java.net.HttpURLConnection;
import java.net.URL;
import java.util.ArrayList;
import java.util.HashMap;
import java.util.List;
import java.util.Map;
import javax.net.ssl.HttpsURLConnection;
import javax.net.ssl.SSLSocketFactory;

/** A {@link BaseHttpStack} based on {@link HttpURLConnection}. */
public class HurlStack extends BaseHttpStack {

    private static final int HTTP_CONTINUE = 100;

    /** An interface for transforming URLs before use. */
    public interface UrlRewriter {
        /**
         * Returns a URL to use instead of the provided one, or null to indicate this URL should not
         * be used at all.
         */
        String rewriteUrl(String originalUrl);
    }

    private final UrlRewriter mUrlRewriter;
    private final SSLSocketFactory mSslSocketFactory;
    private boolean misRetry;

<<<<<<< HEAD
    public HurlStack(boolean isRetry) {
        this(null,isRetry);
    }

    /**
     * @param urlRewriter Rewriter to use for request URLs
     */
    public HurlStack(UrlRewriter urlRewriter,boolean isRetry) {
        this(urlRewriter, null,isRetry);
=======
    public HurlStack() {
        this(/* urlRewriter = */ null);
    }

    /** @param urlRewriter Rewriter to use for request URLs */
    public HurlStack(UrlRewriter urlRewriter) {
        this(urlRewriter, /* sslSocketFactory = */ null);
>>>>>>> 28588322
    }

    /**
     * @param urlRewriter Rewriter to use for request URLs
     * @param sslSocketFactory SSL factory to use for HTTPS connections
     */
    public HurlStack(UrlRewriter urlRewriter, SSLSocketFactory sslSocketFactory,boolean isRetry) {
        mUrlRewriter = urlRewriter;
        mSslSocketFactory = sslSocketFactory;
        misRetry = isRetry;
    }

    @Override
    public HttpResponse executeRequest(Request<?> request, Map<String, String> additionalHeaders)
            throws IOException, AuthFailureError {
        String url = request.getUrl();
        HashMap<String, String> map = new HashMap<>();
        map.putAll(request.getHeaders());
        map.putAll(additionalHeaders);
        if (mUrlRewriter != null) {
            String rewritten = mUrlRewriter.rewriteUrl(url);
            if (rewritten == null) {
                throw new IOException("URL blocked by rewriter: " + url);
            }
            url = rewritten;
        }
        URL parsedUrl = new URL(url);
<<<<<<< HEAD
        HttpURLConnection connection = openConnection(parsedUrl, request,misRetry);
        for (String headerName : map.keySet()) {
            connection.addRequestProperty(headerName, map.get(headerName));
        }
        setConnectionParametersForRequest(connection, request);
        // Initialize HttpResponse with data from the HttpURLConnection.
        int responseCode = connection.getResponseCode();
        if (responseCode == -1) {
            // -1 is returned by getResponseCode() if the response code could not be retrieved.
            // Signal to the caller that something was wrong with the connection.
            throw new IOException("Could not retrieve response code from HttpUrlConnection.");
        }
=======
        HttpURLConnection connection = openConnection(parsedUrl, request);
        boolean keepConnectionOpen = false;
        try {
            for (String headerName : map.keySet()) {
                connection.addRequestProperty(headerName, map.get(headerName));
            }
            setConnectionParametersForRequest(connection, request);
            // Initialize HttpResponse with data from the HttpURLConnection.
            int responseCode = connection.getResponseCode();
            if (responseCode == -1) {
                // -1 is returned by getResponseCode() if the response code could not be retrieved.
                // Signal to the caller that something was wrong with the connection.
                throw new IOException("Could not retrieve response code from HttpUrlConnection.");
            }
>>>>>>> 28588322

            if (!hasResponseBody(request.getMethod(), responseCode)) {
                return new HttpResponse(responseCode, convertHeaders(connection.getHeaderFields()));
            }

            // Need to keep the connection open until the stream is consumed by the caller. Wrap the
            // stream such that close() will disconnect the connection.
            keepConnectionOpen = true;
            return new HttpResponse(
                    responseCode,
                    convertHeaders(connection.getHeaderFields()),
                    connection.getContentLength(),
                    new UrlConnectionInputStream(connection));
        } finally {
            if (!keepConnectionOpen) {
                connection.disconnect();
            }
        }
    }

    @VisibleForTesting
    static List<Header> convertHeaders(Map<String, List<String>> responseHeaders) {
        List<Header> headerList = new ArrayList<>(responseHeaders.size());
        for (Map.Entry<String, List<String>> entry : responseHeaders.entrySet()) {
            // HttpUrlConnection includes the status line as a header with a null key; omit it here
            // since it's not really a header and the rest of Volley assumes non-null keys.
            if (entry.getKey() != null) {
                for (String value : entry.getValue()) {
                    headerList.add(new Header(entry.getKey(), value));
                }
            }
        }
        return headerList;
    }

    /**
     * Checks if a response message contains a body.
     *
     * @see <a href="https://tools.ietf.org/html/rfc7230#section-3.3">RFC 7230 section 3.3</a>
     * @param requestMethod request method
     * @param responseCode response status code
     * @return whether the response has a body
     */
    private static boolean hasResponseBody(int requestMethod, int responseCode) {
        return requestMethod != Request.Method.HEAD
                && !(HTTP_CONTINUE <= responseCode && responseCode < HttpURLConnection.HTTP_OK)
                && responseCode != HttpURLConnection.HTTP_NO_CONTENT
                && responseCode != HttpURLConnection.HTTP_NOT_MODIFIED;
    }

    /**
     * Wrapper for a {@link HttpURLConnection}'s InputStream which disconnects the connection on
     * stream close.
     */
    static class UrlConnectionInputStream extends FilterInputStream {
        private final HttpURLConnection mConnection;

        UrlConnectionInputStream(HttpURLConnection connection) {
            super(inputStreamFromConnection(connection));
            mConnection = connection;
        }

        @Override
        public void close() throws IOException {
            super.close();
            mConnection.disconnect();
        }
    }

    /**
     * Initializes an {@link InputStream} from the given {@link HttpURLConnection}.
     *
     * @param connection
     * @return an HttpEntity populated with data from <code>connection</code>.
     */
    private static InputStream inputStreamFromConnection(HttpURLConnection connection) {
        InputStream inputStream;
        try {
            inputStream = connection.getInputStream();
        } catch (IOException ioe) {
            inputStream = connection.getErrorStream();
        }
        return inputStream;
    }

    /** Create an {@link HttpURLConnection} for the specified {@code url}. */
    protected HttpURLConnection createConnection(URL url) throws IOException {
        HttpURLConnection connection = (HttpURLConnection) url.openConnection();

        // Workaround for the M release HttpURLConnection not observing the
        // HttpURLConnection.setFollowRedirects() property.
        // https://code.google.com/p/android/issues/detail?id=194495
        connection.setInstanceFollowRedirects(HttpURLConnection.getFollowRedirects());

        return connection;
    }

    /**
     * Opens an {@link HttpURLConnection} with parameters.
     *
     * @param url
     * @return an open connection
     * @throws IOException
     */
    private HttpURLConnection openConnection(URL url, Request<?> request,boolean retryEnable) throws IOException {
        HttpURLConnection connection = createConnection(url);

        int timeoutMs = request.getTimeoutMs();
        connection.setConnectTimeout(timeoutMs);
        connection.setReadTimeout(timeoutMs);
        connection.setUseCaches(false);
        connection.setDoInput(true);
        if (!retryEnable)
            connection.setChunkedStreamingMode(0);

        // use caller-provided custom SslSocketFactory, if any, for HTTPS
        if ("https".equals(url.getProtocol()) && mSslSocketFactory != null) {
            ((HttpsURLConnection) connection).setSSLSocketFactory(mSslSocketFactory);
        }

        return connection;
    }

    @SuppressWarnings("deprecation")
    /* package */ static void setConnectionParametersForRequest(
            HttpURLConnection connection, Request<?> request) throws IOException, AuthFailureError {
        switch (request.getMethod()) {
            case Method.DEPRECATED_GET_OR_POST:
                // This is the deprecated way that needs to be handled for backwards compatibility.
                // If the request's post body is null, then the assumption is that the request is
                // GET.  Otherwise, it is assumed that the request is a POST.
                byte[] postBody = request.getPostBody();
                if (postBody != null) {
                    connection.setRequestMethod("POST");
                    addBody(connection, request, postBody);
                }
                break;
            case Method.GET:
                // Not necessary to set the request method because connection defaults to GET but
                // being explicit here.
                connection.setRequestMethod("GET");
                break;
            case Method.DELETE:
                connection.setRequestMethod("DELETE");
                break;
            case Method.POST:
                connection.setRequestMethod("POST");
                addBodyIfExists(connection, request);
                break;
            case Method.PUT:
                connection.setRequestMethod("PUT");
                addBodyIfExists(connection, request);
                break;
            case Method.HEAD:
                connection.setRequestMethod("HEAD");
                break;
            case Method.OPTIONS:
                connection.setRequestMethod("OPTIONS");
                break;
            case Method.TRACE:
                connection.setRequestMethod("TRACE");
                break;
            case Method.PATCH:
                connection.setRequestMethod("PATCH");
                addBodyIfExists(connection, request);
                break;
            default:
                throw new IllegalStateException("Unknown method type.");
        }
    }

    private static void addBodyIfExists(HttpURLConnection connection, Request<?> request)
            throws IOException, AuthFailureError {
        byte[] body = request.getBody();
        if (body != null) {
            addBody(connection, request, body);
        }
    }

    private static void addBody(HttpURLConnection connection, Request<?> request, byte[] body)
            throws IOException, AuthFailureError {
        // Prepare output. There is no need to set Content-Length explicitly,
        // since this is handled by HttpURLConnection using the size of the prepared
        // output stream.
        connection.setDoOutput(true);
        connection.addRequestProperty(
                HttpHeaderParser.HEADER_CONTENT_TYPE, request.getBodyContentType());
        DataOutputStream out = new DataOutputStream(connection.getOutputStream());
        out.write(body);
        out.close();
    }
}<|MERGE_RESOLUTION|>--- conflicted
+++ resolved
@@ -52,17 +52,6 @@
     private final SSLSocketFactory mSslSocketFactory;
     private boolean misRetry;
 
-<<<<<<< HEAD
-    public HurlStack(boolean isRetry) {
-        this(null,isRetry);
-    }
-
-    /**
-     * @param urlRewriter Rewriter to use for request URLs
-     */
-    public HurlStack(UrlRewriter urlRewriter,boolean isRetry) {
-        this(urlRewriter, null,isRetry);
-=======
     public HurlStack() {
         this(/* urlRewriter = */ null);
     }
@@ -70,7 +59,6 @@
     /** @param urlRewriter Rewriter to use for request URLs */
     public HurlStack(UrlRewriter urlRewriter) {
         this(urlRewriter, /* sslSocketFactory = */ null);
->>>>>>> 28588322
     }
 
     /**
@@ -98,20 +86,6 @@
             url = rewritten;
         }
         URL parsedUrl = new URL(url);
-<<<<<<< HEAD
-        HttpURLConnection connection = openConnection(parsedUrl, request,misRetry);
-        for (String headerName : map.keySet()) {
-            connection.addRequestProperty(headerName, map.get(headerName));
-        }
-        setConnectionParametersForRequest(connection, request);
-        // Initialize HttpResponse with data from the HttpURLConnection.
-        int responseCode = connection.getResponseCode();
-        if (responseCode == -1) {
-            // -1 is returned by getResponseCode() if the response code could not be retrieved.
-            // Signal to the caller that something was wrong with the connection.
-            throw new IOException("Could not retrieve response code from HttpUrlConnection.");
-        }
-=======
         HttpURLConnection connection = openConnection(parsedUrl, request);
         boolean keepConnectionOpen = false;
         try {
@@ -126,7 +100,6 @@
                 // Signal to the caller that something was wrong with the connection.
                 throw new IOException("Could not retrieve response code from HttpUrlConnection.");
             }
->>>>>>> 28588322
 
             if (!hasResponseBody(request.getMethod(), responseCode)) {
                 return new HttpResponse(responseCode, convertHeaders(connection.getHeaderFields()));
