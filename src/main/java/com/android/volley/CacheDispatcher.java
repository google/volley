--- conflicted
+++ resolved
@@ -96,23 +96,11 @@
             // release previous request object to avoid leaking request object when mQueue is drained.
             request = null;
             try {
-<<<<<<< HEAD
-                // Get a request from the cache triage queue, blocking until
-                // at least one is available.
-                request = mCacheQueue.take();
-                request.addMarker("cache-queue-take");
-
-                // If the request has been canceled, don't bother dispatching it.
-                if (request.isCanceled()) {
-                    request.finish("cache-discard-canceled");
-                    continue;
-=======
                 processRequest();
             } catch (InterruptedException e) {
                 // We may have been interrupted because it was time to quit.
                 if (mQuit) {
                     return;
->>>>>>> 28588322
                 }
             }
         }
@@ -167,24 +155,7 @@
                         new NetworkResponse(entry.data, entry.responseHeaders));
         request.addMarker("cache-hit-parsed");
 
-<<<<<<< HEAD
-                if (!entry.refreshNeeded()) {
-                    // Completely unexpired cache hit. Just deliver the response.
-                    mDelivery.postResponse(request, response);
-                } else {
-                    // Soft-expired cache hit. We can deliver the cached response,
-                    // but we need to also send the request to the network for
-                    // refreshing.
-                    request.addMarker("cache-hit-refresh-needed");
-                    request.setCacheEntry(entry);
-                    // Mark the response as intermediate.
-                    response.intermediate = true;
-                    final Request<?> finalRequest = request;
-                    if (!mWaitingRequestManager.maybeAddToWaitingRequests(request)) {
-                        // Post the intermediate response back to the user and have
-                        // the delivery then forward the request along to the network.
-                        mDelivery.postResponse(request, response, new Runnable() {
-=======
+
         if (!entry.refreshNeeded()) {
             // Completely unexpired cache hit. Just deliver the response.
             mDelivery.postResponse(request, response);
@@ -204,7 +175,6 @@
                         request,
                         response,
                         new Runnable() {
->>>>>>> 28588322
                             @Override
                             public void run() {
                                 try {
@@ -215,22 +185,10 @@
                                 }
                             }
                         });
-<<<<<<< HEAD
-                    } else {
-                        // request has been added to list of waiting requests
-                        // to receive the network response from the first request once it returns.
-                        mDelivery.postResponse(request, response);
-                    }
-                }
-
-            } catch (Exception e) {
-                VolleyLog.e(e, "Unhandled exception %s", e.toString());
-=======
             } else {
                 // request has been added to list of waiting requests
                 // to receive the network response from the first request once it returns.
                 mDelivery.postResponse(request, response);
->>>>>>> 28588322
             }
         }
     }
